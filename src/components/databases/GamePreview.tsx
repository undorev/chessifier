--- conflicted
+++ resolved
@@ -5,14 +5,9 @@
   type TreeState,
   getNodeAtPath,
 } from "@/utils/treeReducer";
-<<<<<<< HEAD
-import { Box, Group, Stack } from "@mantine/core";
-import { useContext } from "react";
-=======
 import { Box, Group, Stack, Text } from "@mantine/core";
 import { useElementSize } from "@mantine/hooks";
 import { useContext, useEffect, useState } from "react";
->>>>>>> 53c4b9d3
 import useSWRImmutable from "swr/immutable";
 import { useStore } from "zustand";
 import GameNotation from "../boards/GameNotation";
@@ -64,59 +59,23 @@
   hideControls?: boolean;
   showOpening?: boolean;
 }) {
-<<<<<<< HEAD
-=======
-  const [treeState, dispatch] = useImmerReducer(treeReducer, game);
-  const [opening, setOpening] = useState("");
-  useEffect(() => {
-    getOpening(treeState.root, getLastMainlinePosition(treeState.root)).then(
-      (opening) => {
-        setOpening(opening);
-      },
-    );
-  }, [treeState.position, treeState.root]);
-
   const { ref: boardRef, height } = useElementSize();
 
->>>>>>> 53c4b9d3
   return (
     <TreeStateProvider initial={game}>
       {showOpening && <OpeningName />}
-      <Group grow style={{ overflow: "hidden", height: "100%" }}>
+      <Group align="start" grow style={{ overflow: "hidden", height: "100%" }}>
         <PreviewBoard />
         {!hideControls && (
           <Stack h="100%" gap="xs">
-            <GameNotation />
+            <Box ref={boardRef}>
+              <GameNotation />
+            </Box>
             <MoveControls readOnly />
           </Stack>
         )}
-<<<<<<< HEAD
       </Group>
     </TreeStateProvider>
-=======
-        <Group
-          align="start"
-          grow
-          style={{ overflow: "hidden", height: "100%" }}
-        >
-          <Box ref={boardRef}>
-            <PreviewBoard />
-          </Box>
-          {!hideControls && (
-            <Stack style={{ height }} gap="xs">
-              <GameNotation />
-              <MoveControls
-                goToStart={() => dispatch({ type: "GO_TO_START" })}
-                goToEnd={() => dispatch({ type: "GO_TO_END" })}
-                goToNext={() => dispatch({ type: "GO_TO_NEXT" })}
-                goToPrevious={() => dispatch({ type: "GO_TO_PREVIOUS" })}
-              />
-            </Stack>
-          )}
-        </Group>
-      </TreeDispatchContext.Provider>
-    </TreeStateContext.Provider>
->>>>>>> 53c4b9d3
   );
 }
 
